--- conflicted
+++ resolved
@@ -134,10 +134,7 @@
         context.term()
 
 def process_decoded_data(dc, pub):
-<<<<<<< HEAD
-=======
     """Processes and forwards the decoded Bluetooth/Wi-Fi data."""
->>>>>>> 488c004c
     if "AUX_ADV_IND" in dc and "aa" in dc["AUX_ADV_IND"] and dc["AUX_ADV_IND"]["aa"] == 0x8e89bed6:
         if "AdvData" in dc:
             try:
@@ -155,13 +152,9 @@
                                 for msg in json_obj:
                                     if "Basic ID" in msg:
                                         adv_a = dc["aext"]["AdvA"].split()[0]
-<<<<<<< HEAD
                                         msg["Basic ID"]["MAC"] = adv_a
                                         # Add RSSI from AUX_ADV_IND
                                         msg["Basic ID"]["RSSI"] = dc["AUX_ADV_IND"]["rssi"]
-=======
-                                        msg["Basic ID"]["MAC"] = adv_a  # Append MAC to BT JSON
->>>>>>> 488c004c
                             json_data = json.dumps(json_obj)
                         except json.JSONDecodeError:
                             pass
@@ -178,15 +171,9 @@
     elif "DroneID" in dc:
         for mac, field in dc["DroneID"].items():
             if verbose:
-<<<<<<< HEAD
                 print("Open Drone ID WIFI\n-------------------------\n")
-            # Add RSSI if available in AUX_ADV_IND
             if "AUX_ADV_IND" in dc:
                 field["RSSI"] = dc["AUX_ADV_IND"]["rssi"]
-            # Add MAC if available in AdvData
-=======
-                print("Open Drone ID Wi-Fi\n-------------------------\n")
->>>>>>> 488c004c
             if "AdvData" in field:
                 try:
                     fields = decode(structhelper_io(bytes.fromhex(field["AdvData"])))
@@ -213,13 +200,7 @@
                     if verbose:
                         print(json_data)
                 except Exception as e:
-<<<<<<< HEAD
-                    if verbose:
-                        log("JSON Dump Error:", e)
-            
-=======
                     log("JSON Dump Error:", e)
->>>>>>> 488c004c
             if verbose:
                 print()
             sys.stdout.flush()
