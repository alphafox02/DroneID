# OpenDroneID receiver and spoofer

## Installation
```bash
git clone https://github.com/alphafox02/DroneID.git
cd DroneID
git submodule init
git submodule update
./setup.sh
```

## Run

### 1. Bluetooth receiver (using Sonoff Dongle)
1. Run 
```bash
<<<<<<< HEAD
./bluetooth_receiver.sh -b 2000000 -s /dev/ttyUSB0 --zmqsetting 127.0.0.1:4222 -v
=======
./bluetooth_receiver.py -b 2000000 -s /dev/ttyUSB1 --zmqsetting 127.0.0.1:4222 -v
>>>>>>> 36be764b
```
```
Argument description:
---------------------
-b is Baudrate (only use 2000000 for newer Sonoff devices, otherwise leave away)
-s is the serial port of the bluetooth dongle
--zmqsetting zmq server addr is 127.0.0.1 with Port 4222
-v Print received messages
```

#### For spoofing messages
```bash
./bluetooth_spoof.py -s /dev/ttyUSB0 -b 2000000
```
Edit drone.json for data to spoof

### 2. Wifi receiver (using Wifi card in monitoring mode)
#### For pcap replay
```
./wifi_receiver.py --pcap examples/odid_wifi_sample.pcap -z --zmqsetting 127.0.0.1:4223
```

#### Using a wifi interface
```
./wifi_receiver.py --interface wlan0 -z --zmqsetting 127.0.0.1:4223
```

### 3. Decode and spawn zmq server
```bash
./zmq_decoder.py -z --zmqsetting 127.0.0.1:4224 --zmqclients 127.0.0.1:4222,127.0.0.1:4223 -v
```
```
Argument description:
---------------------
-z spawn a zmq server (optional)
--zmqsetting zmq server addr is 127.0.0.1 with Port 4224 (optional)
--zmqclients listen to bluetooth receiver at 127.0.0.1:4222 and wifi receiver at 127.0.0.1:4223  (optional)
-v print decoded messages (optional)
```<|MERGE_RESOLUTION|>--- conflicted
+++ resolved
@@ -2,7 +2,7 @@
 
 ## Installation
 ```bash
-git clone https://github.com/alphafox02/DroneID.git
+git clone https://github.com/bkerler/DroneID.git
 cd DroneID
 git submodule init
 git submodule update
@@ -14,11 +14,7 @@
 ### 1. Bluetooth receiver (using Sonoff Dongle)
 1. Run 
 ```bash
-<<<<<<< HEAD
-./bluetooth_receiver.sh -b 2000000 -s /dev/ttyUSB0 --zmqsetting 127.0.0.1:4222 -v
-=======
 ./bluetooth_receiver.py -b 2000000 -s /dev/ttyUSB1 --zmqsetting 127.0.0.1:4222 -v
->>>>>>> 36be764b
 ```
 ```
 Argument description:
